--- conflicted
+++ resolved
@@ -1,31 +1,4 @@
-<<<<<<< HEAD
-[site](verillious.github.io/terrain)
-=======
-[site](https://verillious.github.io/terrain/)
-[demo](html/index.html)
-
-# This is a fork of mewo2/terrain, created:
-* because the owner (Martin O'Leary) considers it to be complete
-    and has moved on to other projects.
-* I want to take it in a slightly different direction.
-    The creator's goal was a fantasy Atlas.  My goal is to create a
-    plausible geograpic/resource/village/trade foundation for FRPG
-    development.
-* I want to find a way to make it easier for other people to
-    change design decision parameters and engines (so they can
-    change the way that worlds unfold).
-
-# Original Creator Information and License
-
-Martin O'leary (mewo2), drawing on D3 and Adam Hooper's js-priority-queue.
-
-This project is, from my perspective, finished.
-
-The code is available under the [MIT license](license), so you can fork it,
-improve it, learn from it, build upon it. However, I have no interest in
-maintaining it as an ongoing open source project, nor in providing support for
-it. Pull requests will be either ignored or closed.
->>>>>>> 5a5e9d6e
+[site](https://verillious.github.io/terrain)
 
 [demo](html/index.html)
 
